--- conflicted
+++ resolved
@@ -19,8 +19,6 @@
 // Maintains state for an ongoing Announce operation. An Announce is started by calling
 // Server.Announce.
 type Announce struct {
-	traversal traversal
-
 	Peers chan PeersValues
 
 	values chan PeersValues // Responses are pushed to this channel.
@@ -34,13 +32,7 @@
 	announcePortImplied bool
 	scrape              bool
 
-<<<<<<< HEAD
-	// List of pendingAnnouncePeer. TODO: Perhaps this should be sorted by distance to the target,
-	// so we can do that sloppy hash stuff ;).
-	pendingAnnouncePeers *stm.Var
-=======
 	traversal *traversal.Operation
->>>>>>> 2fff34aa
 }
 
 func (a *Announce) String() string {
